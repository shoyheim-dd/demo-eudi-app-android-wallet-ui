/*
 *
 *  * Copyright (c) 2023 European Commission
 *  *
 *  * Licensed under the Apache License, Version 2.0 (the "License");
 *  * you may not use this file except in compliance with the License.
 *  * You may obtain a copy of the License at
 *  *
 *  *     http://www.apache.org/licenses/LICENSE-2.0
 *  *
 *  * Unless required by applicable law or agreed to in writing, software
 *  * distributed under the License is distributed on an "AS IS" BASIS,
 *  * WITHOUT WARRANTIES OR CONDITIONS OF ANY KIND, either express or implied.
 *  * See the License for the specific language governing permissions and
 *  * limitations under the License.
 *
 */

package eu.europa.ec.dashboardfeature.ui

import androidx.compose.foundation.background
import androidx.compose.foundation.clickable
import androidx.compose.foundation.layout.Arrangement
import androidx.compose.foundation.layout.Box
import androidx.compose.foundation.layout.Column
import androidx.compose.foundation.layout.PaddingValues
import androidx.compose.foundation.layout.Row
import androidx.compose.foundation.layout.fillMaxSize
import androidx.compose.foundation.layout.fillMaxWidth
import androidx.compose.foundation.layout.height
import androidx.compose.foundation.layout.padding
import androidx.compose.foundation.layout.size
import androidx.compose.foundation.lazy.grid.GridCells
import androidx.compose.foundation.lazy.grid.LazyVerticalGrid
import androidx.compose.material3.MaterialTheme
import androidx.compose.material3.Text
import androidx.compose.runtime.Composable
import androidx.compose.runtime.LaunchedEffect
import androidx.compose.ui.Alignment
import androidx.compose.ui.Modifier
import androidx.compose.ui.res.stringResource
import androidx.compose.ui.tooling.preview.Preview
import androidx.compose.ui.unit.dp
import androidx.navigation.NavController
<<<<<<< HEAD
import eu.europa.ec.commonfeature.utils.PreviewTheme
import eu.europa.ec.dashboardfeature.model.DashboardUiModel
import eu.europa.ec.resourceslogic.R
=======
import eu.europa.ec.dashboardfeature.model.DashboardUiModel
import eu.europa.ec.resourceslogic.R
import eu.europa.ec.resourceslogic.theme.ThemeManager
import eu.europa.ec.resourceslogic.theme.templates.ThemeDimensTemplate
import eu.europa.ec.resourceslogic.theme.values.ThemeColors
import eu.europa.ec.resourceslogic.theme.values.ThemeShapes
import eu.europa.ec.resourceslogic.theme.values.ThemeTypography
>>>>>>> 2d2164ab
import eu.europa.ec.resourceslogic.theme.values.allCorneredShapeSmall
import eu.europa.ec.resourceslogic.theme.values.backgroundDefault
import eu.europa.ec.resourceslogic.theme.values.bottomCorneredShapeSmall
import eu.europa.ec.resourceslogic.theme.values.success
import eu.europa.ec.resourceslogic.theme.values.textPrimaryDark
import eu.europa.ec.resourceslogic.theme.values.textSecondaryLight
import eu.europa.ec.uilogic.component.AppIcons
import eu.europa.ec.uilogic.component.content.ContentScreen
import eu.europa.ec.uilogic.component.content.ScreenNavigateAction
import eu.europa.ec.uilogic.component.wrap.FabData
import eu.europa.ec.uilogic.component.wrap.WrapIcon
import eu.europa.ec.uilogic.component.wrap.WrapImage
import eu.europa.ec.uilogic.component.wrap.WrapPrimaryFab
import eu.europa.ec.uilogic.component.wrap.WrapSecondaryFab
import kotlinx.coroutines.channels.Channel
import kotlinx.coroutines.flow.Flow
import kotlinx.coroutines.flow.collect
import kotlinx.coroutines.flow.onEach
import kotlinx.coroutines.flow.receiveAsFlow

@Composable
fun DashboardScreen(
    navController: NavController,
    viewModel: DashboardViewModel
) {
    ContentScreen(
        isLoading = false,
<<<<<<< HEAD
        navigatableAction = ScreenNavigateAction.NONE,
=======
        navigatableAction = ScreenNavigateAction.BACKABLE,
>>>>>>> 2d2164ab
        onBack = { viewModel.setEvent(Event.Pop) }
    ) { paddingValues ->
        Content(
            state = viewModel.viewState.value,
            effectFlow = viewModel.effect,
            onEventSend = { viewModel.setEvent(it) },
            onNavigationRequested = { navigationEffect ->
                handleNavigationEffect(navigationEffect, navController)
            },
            paddingValues = paddingValues
        )
    }
}

private fun handleNavigationEffect(
    navigationEffect: Effect.Navigation,
    navController: NavController
) {
    when (navigationEffect) {
        is Effect.Navigation.Pop -> navController.popBackStack()
        is Effect.Navigation.SwitchScreen -> navController.navigate(navigationEffect.screen)
    }
}

@Composable
private fun Content(
    state: State,
    effectFlow: Flow<Effect>?,
    onEventSend: (Event) -> Unit,
    onNavigationRequested: (Effect.Navigation) -> Unit,
    paddingValues: PaddingValues
) {
    Column(
        modifier = Modifier
            .fillMaxSize()

    ) {
        Box(
            modifier = Modifier
                .fillMaxWidth()
                .padding(bottom = 48.dp)
                .background(
                    color = MaterialTheme.colorScheme.primary,
                    shape = MaterialTheme.shapes.bottomCorneredShapeSmall
                ),
            contentAlignment = Alignment.Center
        ) {

            Row(
                modifier = Modifier
                    .fillMaxWidth()
                    .padding(24.dp)
            ) {
                WrapImage(
                    iconData = AppIcons.UserProfilePlaceholder,
                    modifier = Modifier
                        .size(64.dp, 64.dp)
                        .fillMaxWidth()
                        .padding(start = 12.dp)
                )
                Column {
                    Text(
                        "Welcome back",
                        modifier = Modifier.padding(start = 16.dp),
                        color = MaterialTheme.colorScheme.textSecondaryLight
                    )
                    Text(
                        "Jane",
                        modifier = Modifier.padding(start = 16.dp),
                        style = MaterialTheme.typography.headlineMedium,
                        color = MaterialTheme.colorScheme.background
                    )
                }
            }
        }

<<<<<<< HEAD
        DocumentTypeListScreen(
            sections = state.dashboardDocumentItems,
            Modifier.weight(1f),
            onEventSend
        )
=======
        DocumentTypeListScreen(sections = state.dashboardDocumentItems, Modifier.weight(1f), onEventSend)
>>>>>>> 2d2164ab

        Row(
            modifier = Modifier
                .fillMaxWidth()
                .padding(start = 33.dp, bottom = 24.dp, end = 33.dp),
            horizontalArrangement = Arrangement.spacedBy(8.dp),

            ) {

            WrapPrimaryFab(
                modifier = Modifier
                    .weight(0.75f),
                FabData(onClick = { onEventSend(Event.NavigateToAddDocument) }) {
<<<<<<< HEAD
                    Row(
                        modifier = Modifier.padding(20.dp),
                        verticalAlignment = Alignment.CenterVertically,
                        horizontalArrangement = Arrangement.spacedBy(12.dp)
                    ) {
=======
                    Row(modifier = Modifier.padding(20.dp), verticalAlignment = Alignment.CenterVertically, horizontalArrangement = Arrangement.spacedBy(12.dp)) {
>>>>>>> 2d2164ab

                        WrapIcon(
                            customTint = MaterialTheme.colorScheme.textPrimaryDark,
                            iconData = AppIcons.AddDocumentPlaceholder
                        )
                        Text(
                            text = stringResource(id = R.string.dashboard_button_add_doc),
<<<<<<< HEAD
                            style = MaterialTheme.typography.titleSmall.copy(color = MaterialTheme.colorScheme.textPrimaryDark)

                        )
                    }
=======
                            style =  MaterialTheme.typography.titleSmall.copy(color = MaterialTheme.colorScheme.textPrimaryDark)

                           )
                    }

>>>>>>> 2d2164ab
                }
            )

            WrapSecondaryFab(
                modifier = Modifier
                    .weight(1f),

                FabData(onClick = { onEventSend(Event.NavigateToShowQr) }) {
<<<<<<< HEAD
                    Row(
                        modifier = Modifier.padding(20.dp),
                        verticalAlignment = Alignment.CenterVertically,
                        horizontalArrangement = Arrangement.spacedBy(12.dp)
                    ) {
=======
                    Row(modifier = Modifier.padding(20.dp), verticalAlignment = Alignment.CenterVertically, horizontalArrangement = Arrangement.spacedBy(12.dp)){

>>>>>>> 2d2164ab
                        WrapIcon(
                            customTint = MaterialTheme.colorScheme.textPrimaryDark,
                            modifier = Modifier.size(20.dp, 20.dp),
                            iconData = AppIcons.QR
                        )
                        Text(
                            text = stringResource(id = R.string.dashboard_button_show_qr_tap),
<<<<<<< HEAD
                            style = MaterialTheme.typography.titleSmall.copy(color = MaterialTheme.colorScheme.textPrimaryDark)
=======
                            style =  MaterialTheme.typography.titleSmall.copy(color = MaterialTheme.colorScheme.textPrimaryDark)
>>>>>>> 2d2164ab

                        )
                    }
                }
            )

        }
    }

    LaunchedEffect(Unit) {
        effectFlow?.onEach { effect ->
            when (effect) {
                is Effect.Navigation.SwitchScreen -> onNavigationRequested(effect)
                is Effect.Navigation.Pop -> onNavigationRequested(effect)
            }
        }?.collect()
    }
}

@Composable
private fun DocumentTypeListScreen(
    sections: List<DashboardUiModel>,
    modifier: Modifier,
    onEventSend: (Event) -> Unit
) {
    LazyVerticalGrid(
        modifier = modifier
            .fillMaxWidth()
            .padding(start = 24.dp, end = 24.dp),
        columns = GridCells.Adaptive(minSize = 148.dp),
        verticalArrangement = Arrangement.spacedBy(16.dp),
        horizontalArrangement = Arrangement.spacedBy(16.dp)
    ) {
        items(sections.size) { section ->
            CardListItem(sections[section], onEventSend)
        }
    }
}

@Composable
private fun CardListItem(
    dataItem: DashboardUiModel,
    onEventSend: (Event) -> Unit
) {
    Column(
        modifier = Modifier
            .fillMaxWidth()
            .height(148.dp)
            .background(
                MaterialTheme.colorScheme.backgroundDefault,
                shape = MaterialTheme.shapes.allCorneredShapeSmall
            )
            .clickable(onClick = { onEventSend(Event.NavigateToDocument) }),
        horizontalAlignment = Alignment.CenterHorizontally,
        verticalArrangement = Arrangement.Center

    ) {

        WrapIcon(
            iconData = AppIcons.Id,
            customTint = MaterialTheme.colorScheme.primary
        )
        Text(
            text = dataItem.documentType,
            style = MaterialTheme.typography.titleMedium.copy(color = MaterialTheme.colorScheme.textPrimaryDark),
        )
        Text(
            text = dataItem.documentStatus.toString(),
            style = MaterialTheme.typography.bodyMedium.copy(color = MaterialTheme.colorScheme.success),
        )
    }
}


@Composable
@Preview(showSystemUi = true, showBackground = true)
<<<<<<< HEAD
private fun DashboardScreenPreview() {
    PreviewTheme {
=======
private fun WelcomeScreenPreview() {
    ThemeManager.Builder()
        .withLightColors(ThemeColors.lightColors)
        .withDarkColors(ThemeColors.darkColors)
        .withTypography(ThemeTypography.typo)
        .withShapes(ThemeShapes.shapes)
        .withDimensions(
            ThemeDimensTemplate(
                screenPadding = 10.0
            )
        )
        .build()
    ThemeManager.instance.Theme {
>>>>>>> 2d2164ab
        Content(
            effectFlow = Channel<Effect>().receiveAsFlow(),
            onEventSend = {},
            onNavigationRequested = {},
            state = State(
                listOf(
                    DashboardUiModel("Digital ID", true, "image1"),
                    DashboardUiModel("Driving Licence", true, "image1"),
                    DashboardUiModel("Other document", true, "image1"),
                    DashboardUiModel("Other document 1", true, "image1"),
                    DashboardUiModel("Other document 2", true, "image1")
                )
            ),
            paddingValues = PaddingValues(20.dp)
        )
    }

}<|MERGE_RESOLUTION|>--- conflicted
+++ resolved
@@ -42,11 +42,6 @@
 import androidx.compose.ui.tooling.preview.Preview
 import androidx.compose.ui.unit.dp
 import androidx.navigation.NavController
-<<<<<<< HEAD
-import eu.europa.ec.commonfeature.utils.PreviewTheme
-import eu.europa.ec.dashboardfeature.model.DashboardUiModel
-import eu.europa.ec.resourceslogic.R
-=======
 import eu.europa.ec.dashboardfeature.model.DashboardUiModel
 import eu.europa.ec.resourceslogic.R
 import eu.europa.ec.resourceslogic.theme.ThemeManager
@@ -54,7 +49,6 @@
 import eu.europa.ec.resourceslogic.theme.values.ThemeColors
 import eu.europa.ec.resourceslogic.theme.values.ThemeShapes
 import eu.europa.ec.resourceslogic.theme.values.ThemeTypography
->>>>>>> 2d2164ab
 import eu.europa.ec.resourceslogic.theme.values.allCorneredShapeSmall
 import eu.europa.ec.resourceslogic.theme.values.backgroundDefault
 import eu.europa.ec.resourceslogic.theme.values.bottomCorneredShapeSmall
@@ -82,11 +76,7 @@
 ) {
     ContentScreen(
         isLoading = false,
-<<<<<<< HEAD
-        navigatableAction = ScreenNavigateAction.NONE,
-=======
         navigatableAction = ScreenNavigateAction.BACKABLE,
->>>>>>> 2d2164ab
         onBack = { viewModel.setEvent(Event.Pop) }
     ) { paddingValues ->
         Content(
@@ -163,15 +153,7 @@
             }
         }
 
-<<<<<<< HEAD
-        DocumentTypeListScreen(
-            sections = state.dashboardDocumentItems,
-            Modifier.weight(1f),
-            onEventSend
-        )
-=======
         DocumentTypeListScreen(sections = state.dashboardDocumentItems, Modifier.weight(1f), onEventSend)
->>>>>>> 2d2164ab
 
         Row(
             modifier = Modifier
@@ -185,15 +167,7 @@
                 modifier = Modifier
                     .weight(0.75f),
                 FabData(onClick = { onEventSend(Event.NavigateToAddDocument) }) {
-<<<<<<< HEAD
-                    Row(
-                        modifier = Modifier.padding(20.dp),
-                        verticalAlignment = Alignment.CenterVertically,
-                        horizontalArrangement = Arrangement.spacedBy(12.dp)
-                    ) {
-=======
                     Row(modifier = Modifier.padding(20.dp), verticalAlignment = Alignment.CenterVertically, horizontalArrangement = Arrangement.spacedBy(12.dp)) {
->>>>>>> 2d2164ab
 
                         WrapIcon(
                             customTint = MaterialTheme.colorScheme.textPrimaryDark,
@@ -201,18 +175,11 @@
                         )
                         Text(
                             text = stringResource(id = R.string.dashboard_button_add_doc),
-<<<<<<< HEAD
-                            style = MaterialTheme.typography.titleSmall.copy(color = MaterialTheme.colorScheme.textPrimaryDark)
-
-                        )
-                    }
-=======
                             style =  MaterialTheme.typography.titleSmall.copy(color = MaterialTheme.colorScheme.textPrimaryDark)
 
                            )
                     }
 
->>>>>>> 2d2164ab
                 }
             )
 
@@ -221,16 +188,8 @@
                     .weight(1f),
 
                 FabData(onClick = { onEventSend(Event.NavigateToShowQr) }) {
-<<<<<<< HEAD
-                    Row(
-                        modifier = Modifier.padding(20.dp),
-                        verticalAlignment = Alignment.CenterVertically,
-                        horizontalArrangement = Arrangement.spacedBy(12.dp)
-                    ) {
-=======
                     Row(modifier = Modifier.padding(20.dp), verticalAlignment = Alignment.CenterVertically, horizontalArrangement = Arrangement.spacedBy(12.dp)){
 
->>>>>>> 2d2164ab
                         WrapIcon(
                             customTint = MaterialTheme.colorScheme.textPrimaryDark,
                             modifier = Modifier.size(20.dp, 20.dp),
@@ -238,11 +197,7 @@
                         )
                         Text(
                             text = stringResource(id = R.string.dashboard_button_show_qr_tap),
-<<<<<<< HEAD
-                            style = MaterialTheme.typography.titleSmall.copy(color = MaterialTheme.colorScheme.textPrimaryDark)
-=======
                             style =  MaterialTheme.typography.titleSmall.copy(color = MaterialTheme.colorScheme.textPrimaryDark)
->>>>>>> 2d2164ab
 
                         )
                     }
@@ -319,10 +274,6 @@
 
 @Composable
 @Preview(showSystemUi = true, showBackground = true)
-<<<<<<< HEAD
-private fun DashboardScreenPreview() {
-    PreviewTheme {
-=======
 private fun WelcomeScreenPreview() {
     ThemeManager.Builder()
         .withLightColors(ThemeColors.lightColors)
@@ -336,7 +287,6 @@
         )
         .build()
     ThemeManager.instance.Theme {
->>>>>>> 2d2164ab
         Content(
             effectFlow = Channel<Effect>().receiveAsFlow(),
             onEventSend = {},
