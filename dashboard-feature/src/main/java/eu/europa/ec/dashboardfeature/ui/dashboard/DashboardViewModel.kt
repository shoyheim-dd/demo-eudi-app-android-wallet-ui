/*
 * Copyright (c) 2023 European Commission
 *
 * Licensed under the EUPL, Version 1.2 or - as soon they will be approved by the European
 * Commission - subsequent versions of the EUPL (the "Licence"); You may not use this work
 * except in compliance with the Licence.
 *
 * You may obtain a copy of the Licence at:
 * https://joinup.ec.europa.eu/software/page/eupl
 *
 * Unless required by applicable law or agreed to in writing, software distributed under
 * the Licence is distributed on an "AS IS" basis, WITHOUT WARRANTIES OR CONDITIONS OF
 * ANY KIND, either express or implied. See the Licence for the specific language
 * governing permissions and limitations under the Licence.
 */

package eu.europa.ec.dashboardfeature.ui.dashboard

import androidx.lifecycle.viewModelScope
import eu.europa.ec.commonfeature.config.IssuanceFlowUiConfig
import eu.europa.ec.commonfeature.di.PRESENTATION_SCOPE_ID
import eu.europa.ec.commonfeature.di.WalletPresentationScope
import eu.europa.ec.commonfeature.extensions.getKoin
import eu.europa.ec.commonfeature.model.DocumentUi
import eu.europa.ec.commonfeature.model.PinFlow
import eu.europa.ec.dashboardfeature.interactor.DashboardInteractor
import eu.europa.ec.dashboardfeature.interactor.DashboardInteractorPartialState
import eu.europa.ec.uilogic.component.content.ContentErrorConfig
import eu.europa.ec.uilogic.mvi.MviViewModel
import eu.europa.ec.uilogic.mvi.ViewEvent
import eu.europa.ec.uilogic.mvi.ViewSideEffect
import eu.europa.ec.uilogic.mvi.ViewState
import eu.europa.ec.uilogic.navigation.CommonScreens
import eu.europa.ec.uilogic.navigation.IssuanceScreens
import eu.europa.ec.uilogic.navigation.ProximityScreens
import eu.europa.ec.uilogic.navigation.helper.generateComposableArguments
import eu.europa.ec.uilogic.navigation.helper.generateComposableNavigationLink
import kotlinx.coroutines.launch
import org.koin.android.annotation.KoinViewModel

data class State(
    val isLoading: Boolean = false,
    val error: ContentErrorConfig? = null,
    val isBottomSheetOpen: Boolean = false,

    val userName: String = "",
    val documents: List<DocumentUi> = emptyList()
) : ViewState

sealed class Event : ViewEvent {
    data object Init : Event()
    data object Pop : Event()
<<<<<<< HEAD
    data class NavigateToDocument(val documentId: String) : Event()
=======
    data class NavigateToDocument(val documentId: Int) : Event()
    data object OptionsPressed : Event()
>>>>>>> 8ca7e6a5
    sealed class Fab : Event() {
        data object PrimaryFabPressed : Fab()
        data object SecondaryFabPressed : Fab()
    }

    sealed class BottomSheet : Event() {
        data class UpdateBottomSheetState(val isOpen: Boolean) : BottomSheet()
        data object Close : BottomSheet()
        sealed class Options : BottomSheet() {
            data object OpenChangeQuickPin : Options()
        }
    }
}

sealed class Effect : ViewSideEffect {
    sealed class Navigation : Effect() {
        data object Pop : Navigation()
        data class SwitchScreen(val screenRoute: String) : Navigation()
        data object OpenDeepLinkAction : Navigation()
    }

    data object ShowBottomSheet : Effect()
    data object CloseBottomSheet : Effect()
}

@KoinViewModel
class DashboardViewModel(
    private val dashboardInteractor: DashboardInteractor,
) : MviViewModel<Event, State, Effect>() {

    override fun setInitialState(): State = State()

    override fun handleEvents(event: Event) {
        when (event) {
            is Event.Init -> getDocuments(event)

            is Event.Pop -> setEffect { Effect.Navigation.Pop }

            is Event.NavigateToDocument -> {
                setEffect {
                    Effect.Navigation.SwitchScreen(
                        generateComposableNavigationLink(
                            screen = IssuanceScreens.DocumentDetails,
                            arguments = generateComposableArguments(
                                mapOf(
                                    "detailsType" to IssuanceFlowUiConfig.EXTRA_DOCUMENT,
                                    "documentId" to event.documentId
                                )
                            )
                        )
                    )
                }
            }

            is Event.OptionsPressed -> {
                showBottomSheet()
            }

            is Event.Fab.PrimaryFabPressed -> {
                // Create Koin scope for presentation
                getKoin().getOrCreateScope<WalletPresentationScope>(PRESENTATION_SCOPE_ID)
                setEffect {
                    Effect.Navigation.SwitchScreen(
                        screenRoute = ProximityScreens.QR.screenRoute
                    )
                }
            }

            is Event.Fab.SecondaryFabPressed -> {
                setEffect {
                    Effect.Navigation.SwitchScreen(
                        screenRoute = generateComposableNavigationLink(
                            screen = IssuanceScreens.AddDocument,
                            arguments = generateComposableArguments(
                                mapOf("flowType" to IssuanceFlowUiConfig.EXTRA_DOCUMENT)
                            )
                        )
                    )
                }
            }

            is Event.BottomSheet.UpdateBottomSheetState -> {
                setState {
                    copy(isBottomSheetOpen = event.isOpen)
                }
            }

            is Event.BottomSheet.Close -> {
                hideBottomSheet()
            }

            is Event.BottomSheet.Options.OpenChangeQuickPin -> {
                hideBottomSheet()
                navigateToChangeQuickPin()
            }
        }
    }

    private fun getDocuments(event: Event) {
        setState {
            copy(
                isLoading = documents.isEmpty(),
                error = null
            )
        }

        viewModelScope.launch {
            dashboardInteractor.getDocuments().collect { response ->
                when (response) {
                    is DashboardInteractorPartialState.Failure -> {
                        setState {
                            copy(
                                isLoading = false,
                                error = ContentErrorConfig(
                                    onRetry = { setEvent(event) },
                                    errorSubTitle = response.error,
                                    onCancel = { setEvent(Event.Pop) }
                                )
                            )
                        }
                    }

                    is DashboardInteractorPartialState.Success -> {
                        setState {
                            copy(
                                isLoading = false,
                                error = null,
                                documents = response.documents,
                                userName = response.name
                            )
                        }
                        setEffect { Effect.Navigation.OpenDeepLinkAction }
                    }
                }
            }
        }
    }

    private fun navigateToChangeQuickPin() {
        setEffect {
            Effect.Navigation.SwitchScreen(
                screenRoute = generateComposableNavigationLink(
                    screen = CommonScreens.QuickPin,
                    arguments = generateComposableArguments(
                        mapOf("pinFlow" to PinFlow.UPDATE)
                    )
                )
            )
        }
    }

    private fun showBottomSheet() {
        setEffect {
            Effect.ShowBottomSheet
        }
    }

    private fun hideBottomSheet() {
        setEffect {
            Effect.CloseBottomSheet
        }
    }
}<|MERGE_RESOLUTION|>--- conflicted
+++ resolved
@@ -50,12 +50,8 @@
 sealed class Event : ViewEvent {
     data object Init : Event()
     data object Pop : Event()
-<<<<<<< HEAD
     data class NavigateToDocument(val documentId: String) : Event()
-=======
-    data class NavigateToDocument(val documentId: Int) : Event()
     data object OptionsPressed : Event()
->>>>>>> 8ca7e6a5
     sealed class Fab : Event() {
         data object PrimaryFabPressed : Fab()
         data object SecondaryFabPressed : Fab()
