--- conflicted
+++ resolved
@@ -17,13 +17,10 @@
 package eu.europa.ec.dashboardfeature.ui.dashboard
 
 import androidx.lifecycle.viewModelScope
-<<<<<<< HEAD
 import eu.europa.ec.commonfeature.di.PRESENTATION_SCOPE_ID
 import eu.europa.ec.commonfeature.di.WalletPresentationScope
 import eu.europa.ec.commonfeature.extensions.getKoin
-=======
 import eu.europa.ec.commonfeature.config.IssuanceFlowUiConfig
->>>>>>> f1901476
 import eu.europa.ec.commonfeature.model.DocumentUi
 import eu.europa.ec.dashboardfeature.interactor.DashboardInteractor
 import eu.europa.ec.dashboardfeature.interactor.DashboardInteractorPartialState
@@ -72,15 +69,13 @@
     private val resourceProvider: ResourceProvider,
 ) : MviViewModel<Event, State, Effect>() {
 
-    override fun setInitialState(): State {
-        return State()
-    }
+    override fun setInitialState(): State = State(
+        userName = dashboardInteractor.getUserName()
+    )
 
     override fun handleEvents(event: Event) {
         when (event) {
-            is Event.Init -> {
-                getDocuments(event)
-            }
+            is Event.Init -> getDocuments(event)
 
             is Event.Pop -> setEffect { Effect.Navigation.Pop }
 
