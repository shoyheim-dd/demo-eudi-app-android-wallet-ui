--- conflicted
+++ resolved
@@ -41,16 +41,15 @@
     data object Dashboard : Screen(name = "DASHBOARD")
 }
 
-<<<<<<< HEAD
 sealed class LoginScreens {
     data object Welcome : Screen(name = "WELCOME")
     data object Faq : Screen(name = "FAQ")
-=======
+}
+
 sealed class AuthenticationScreens {
     data object Request : Screen(name = "AUTHENTICATION_REQUEST")
 
     data object Loading : Screen(name = "AUTHENTICATION_LOADING")
->>>>>>> 9d373006
 }
 
 sealed class ModuleRoute(val route: String) : NavigatableItem {
