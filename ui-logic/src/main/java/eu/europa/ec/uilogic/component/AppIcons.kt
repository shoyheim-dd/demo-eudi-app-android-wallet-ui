--- conflicted
+++ resolved
@@ -87,13 +87,6 @@
         imageVector = null
     )
 
-<<<<<<< HEAD
-    val Logo: IconData = IconData(
-        resourceId = R.drawable.ic_logo_192,
-        contentDescriptionId = R.string.content_description_logo_icon,
-        imageVector = null
-    )
-=======
     val QR: IconData = IconData(
         resourceId = R.drawable.ic_qr,
         contentDescriptionId = R.string.content_description_qr_icon,
@@ -124,5 +117,10 @@
         imageVector = null
     )
 
->>>>>>> 9d373006
+
+    val Logo: IconData = IconData(
+        resourceId = R.drawable.ic_logo_192,
+        contentDescriptionId = R.string.content_description_logo_icon,
+        imageVector = null
+    )
 }